"""
An interface to the small NORB dataset. Unlike ./norb_small.py, this reads the
original NORB file format, not the LISA lab's .npy version.

Currently only supports the Small NORB Dataset.

Download the dataset from:
http://www.cs.nyu.edu/~ylclab/data/norb-v1.0-small/

NORB dataset(s) by Fu Jie Huang and Yann LeCun.
"""

__authors__ = "Matthew Koichi Grimes and Guillaume Desjardins"
__copyright__ = "Copyright 2010-2014, Universite de Montreal"
__credits__ = __authors__.split(" and ")
__license__ = "3-clause BSD"
__maintainer__ = "Matthew Koichi Grimes"
__email__ = "mkg alum mit edu (@..)"

# Mostly repackaged code from Pylearn 1's datasets/norb_small.py and
# io/filetensor.py, as well as Pylearn2's original datasets/norb_small.py

import os, gzip, bz2
import numpy, theano
from pylearn2.datasets import dense_design_matrix
from pylearn2.space import VectorSpace, Conv2DSpace, CompositeSpace


class SmallNORB(dense_design_matrix.DenseDesignMatrix):
    """
    An interface to the small NORB dataset.

    If instantiated with default arguments, target labels are integers
    representing categories, which can be looked up using

      category_name = SmallNORB.get_category(label).

    If instantiated with multi_target=True, labels are vectors of indices
    representing:

      [ category, instance, elevation, azimuth, lighting ]

    Like with category, there are class methods that map these ints to their
    actual values, e.g:

      category = SmallNORB.get_category(label[0])
      elevation = SmallNORB.get_elevation_degrees(label[2])
    """

<<<<<<< HEAD
=======
    # Actual image shape may change, e.g. after being preprocessed by
    # datasets.preprocessing.Downsample
    original_image_shape = (96, 96)

>>>>>>> d5cbed3e
    _categories = ['animal',  # four-legged animal
                   'human',  # human figure
                   'airplane',
                   'truck',
                   'car']

    @classmethod
    def get_category(cls, scalar_label):
        return cls._categories[int(scalar_label)]

    @classmethod
    def get_elevation_degrees(cls, scalar_label):
        scalar_label = int(scalar_label)
        assert scalar_label >= 0
        assert scalar_label < 9
        return 30 + 5 * scalar_label

    @classmethod
    def get_azimuth_degrees(cls, scalar_label):
        scalar_label = int(scalar_label)
        assert scalar_label >= 0
        assert scalar_label <= 34
        assert (scalar_label % 2) == 0
        return scalar_label * 10

    # Maps azimuth labels (ints) to their actual values, in degrees.
    azimuth_degrees = numpy.arange(0, 341, 20)

    # Maps a label type to its index within a label vector.
    label_type_to_index = {'category': 0,
                           'instance': 1,
                           'elevation': 2,
                           'azimuth': 3,
                           'lighting': 4}

    # Number of labels, for each label type.
    num_labels_by_type = (len(_categories),
                          10,  # instances
                          9,   # elevations
                          18,  # azimuths
                          6)   # lighting

    # [mkg] Dropped support for the 'center' argument for now. In Pylearn 1, it
    # shifted the pixel values from [0:255] by subtracting 127.5. Seems like a
    # form of preprocessing, which might be better implemented separately using
    # the Preprocess class.
    def __init__(self, which_set, multi_target=False):
        """
        :param which_set: one of ['train', 'test'] :param multi_target: If
        True, each label is an integer labeling the image catergory. If False,
        each label is a vector: [category, instance, lighting, elevation,
        azimuth]. All labels are given as integers. Use the categories,
        elevation_degrees, and azimuth_degrees arrays to map from these
        integers to actual values.

        :param multi_target: If False, labels will be integers indicating
        object category. If True, labels will be vectors of integers,
        indicating [ category, instance, elevation, azimuth, lighting ].
        """

        assert which_set in ['train', 'test']

        self.which_set = which_set

        X = SmallNORB.load(which_set, 'dat')

        # Casts to the GPU-supported float type, using theano._asarray(), a
        # safer alternative to numpy.asarray().
<<<<<<< HEAD
=======
        #
        # TODO: move the dtype-casting to the view_converter's output space,
        #       once dtypes-for-spaces is merged into master.
>>>>>>> d5cbed3e
        X = theano._asarray(X, theano.config.floatX)

        # Formats data as rows in a matrix, for DenseDesignMatrix
        X = X.reshape(-1, 2*96*96)

        # This is uint8
        y = SmallNORB.load(which_set, 'cat')
        if multi_target:
            y_extra = SmallNORB.load(which_set, 'info')
            y = numpy.hstack((y[:, numpy.newaxis], y_extra))

        datum_shape = (2, 96, 96, 1)  # stereo_image, row, column, channel
        axes = ('b', 's', 0, 1, 'c')
        view_converter = StereoViewConverter(datum_shape, axes)

        # TODO: let labels be accessible by key, like y.category, y.elevation,
        # etc.
        super(SmallNORB, self).__init__(X=X,
                                        y=y,
                                        view_converter=view_converter)

<<<<<<< HEAD
=======
    # def get_stereo_data_specs(self, topo, targets=True, flatten=True):
    #     """
    #     Returns a (space, sources) pair, where space is a CompositeSpace
    #     of two spaces; one for the left stereo image, one for the right.
    #     The corresponding sources will be 'features 0' and 'features 1'.

    #     topo: If True, return topological spaces.
    #           Otherwise return vector spaces.
    #     targets: If True, include the labels.
    #     """

    #     if topo:
    #         space = self.view_converter.topo_space
    #     else:
    #         conv2d_space = self.view_converter.topo_space.components[0]
    #         vector_space = VectorSpace(dim=self.X.shape[1]/2)
    #         assert vector_space.dim * 2 == self.X.shape[1], \
    #                ("Somehow, X.shape[1] was odd, despite storing a pair of "
    #                 "equally-sized images")

    #         space = CompositeSpace((vector_space, vector_space))

    #     sources = ('features 0', 'features 1')

    #     if targets:
    #         space = CompositeSpace((space, VectorSpace(dim=self.y.shape[1])))
    #         sources = (sources, 'targets')

    #     if flatten:
    #         def get_components(space):
    #             """
    #             Returns a flat tuple of the space's components.
    #             """
    #             if isinstance(space, CompositeSpace):
    #                 result = ()
    #                 for component in space.components:
    #                     result = result + get_components(component)
    #                 return result
    #             else:
    #                 return (space, )

    #         def flatten_sources(sources):
    #             if isinstance(sources, tuple):
    #                 result = ()
    #                 for subsource in sources:
    #                     result = result + flatten_sources(subsource)

    #                 return result
    #             else:
    #                 return (sources, )

    #         space = CompositeSpace(get_components(space))
    #         sources = flatten_sources(sources)

    #     return (space, sources)



>>>>>>> d5cbed3e
    @classmethod
    def load(cls, which_set, filetype):
        """
        Reads and returns a single file as a numpy array.
        """

        assert which_set in ['train', 'test']
        assert filetype in ['dat', 'cat', 'info']

        def getPath(which_set):
            dirname = os.path.join(os.getenv('PYLEARN2_DATA_PATH'),
                                   'norb_small/original')
            if which_set == 'train':
                instance_list = '46789'
            elif which_set == 'test':
                instance_list = '01235'

            filename = 'smallnorb-5x%sx9x18x6x2x96x96-%s-%s.mat' % \
                (instance_list, which_set + 'ing', filetype)

            return os.path.join(dirname, filename)

        def parseNORBFile(file_handle, subtensor=None, debug=False):
            """
            Load all or part of file 'file_handle' into a numpy ndarray

            :param file_handle: file from which to read file can be opended
              with open(), gzip.open() and bz2.BZ2File()
              @type file_handle: file-like object. Can be a gzip open file.

            :param subtensor: If subtensor is not None, it should be like the
              argument to numpy.ndarray.__getitem__.  The following two
              expressions should return equivalent ndarray objects, but the one
              on the left may be faster and more memory efficient if the
              underlying file f is big.

              read(file_handle, subtensor) <===> read(file_handle)[*subtensor]

              Support for subtensors is currently spotty, so check the code to
              see if your particular type of subtensor is supported.
              """

            def readNums(file_handle, num_type, count):
                """
                Reads 4 bytes from file, returns it as a 32-bit integer.
                """
                num_bytes = count * numpy.dtype(num_type).itemsize
                string = file_handle.read(num_bytes)
                return numpy.fromstring(string, dtype=num_type)

            def readHeader(file_handle, debug=False, from_gzip=None):
                """
                :param file_handle: an open file handle.
                :type file_handle: a file or gzip.GzipFile object

                :param from_gzip: bool or None
                :type from_gzip: if None determine the type of file handle.

                :returns: data type, element size, rank, shape, size
                """

                if from_gzip is None:
                    from_gzip = isinstance(file_handle,
                                          (gzip.GzipFile, bz2.BZ2File))

                key_to_type = {0x1E3D4C51: ('float32', 4),
                               # what is a packed matrix?
<<<<<<< HEAD
                               # 0x1E3D4C52 : ('packed matrix', 0),
=======
                               # 0x1E3D4C52: ('packed matrix', 0),
>>>>>>> d5cbed3e
                               0x1E3D4C53: ('float64', 8),
                               0x1E3D4C54: ('int32', 4),
                               0x1E3D4C55: ('uint8', 1),
                               0x1E3D4C56: ('int16', 2)}

                type_key = readNums(file_handle, 'int32', 1)[0]
                elem_type, elem_size = key_to_type[type_key]
                if debug:
                    print "header's type key, type, type size: ", \
                        type_key, elem_type, elem_size
                if elem_type == 'packed matrix':
                    raise NotImplementedError('packed matrix not supported')

                num_dims = readNums(file_handle, 'int32', 1)[0]
                if debug:
                    print '# of dimensions, according to header: ', num_dims

                if from_gzip:
                    shape = readNums(file_handle,
                                     'int32',
                                     max(num_dims, 3))[:num_dims]
                else:
                    shape = numpy.fromfile(file_handle,
                                           dtype='int32',
                                           count=max(num_dims, 3))[:num_dims]

                if debug:
                    print 'Tensor shape, as listed in header:', shape

                return elem_type, elem_size, shape

<<<<<<< HEAD
=======

>>>>>>> d5cbed3e
            elem_type, elem_size, shape = readHeader(file_handle, debug)
            beginning = file_handle.tell()

            num_elems = numpy.prod(shape)

            result = None
            if isinstance(file_handle, (gzip.GzipFile, bz2.BZ2File)):
                assert subtensor is None, \
                    "Subtensors on gzip files are not implemented."
                result = readNums(file_handle,
                                  elem_type,
                                  num_elems*elem_size).reshape(shape)
            elif subtensor is None:
                result = numpy.fromfile(file_handle,
                                        dtype=elem_type,
                                        count=num_elems).reshape(shape)
            elif isinstance(subtensor, slice):
                if subtensor.step not in (None, 1):
                    raise NotImplementedError('slice with step',
                                              subtensor.step)
                if subtensor.start not in (None, 0):
                    bytes_per_row = numpy.prod(shape[1:]) * elem_size
                    file_handle.seek(beginning+subtensor.start * bytes_per_row)
                shape[0] = min(shape[0], subtensor.stop) - subtensor.start
                result = numpy.fromfile(file_handle,
                                        dtype=elem_type,
                                        count=num_elems).reshape(shape)
            else:
                raise NotImplementedError('subtensor access not written yet:',
                                          subtensor)

            return result


        file_handle = open(getPath(which_set))
        return parseNORBFile(file_handle)


class StereoViewConverter(object):
    """
    Converts stereo image data between two formats:
      A) A dense design matrix, one stereo pair per row (VectorSpace)
      B) An image pair (CompositeSpace of two Conv2DSpaces)
    """
    def __init__(self, shape, axes=None):
        """
        The arguments describe how the data is laid out in the design matrix.

        shape: tuple of 4 ints, describing the shape of each datum.
        axes: tuple of the following elements in any order:
          'b'  batch axis)
          's'  stereo axis)
          0    image axis 0 (row)
          1    image axis 1 (column)
          'c'  channel axis
        """
        shape = tuple(shape)

        if not all(isinstance(s, int) for s in shape):
            raise TypeError("Shape must be a tuple/list of ints")

        if len(shape) != 4:
            raise ValueError("Shape array needs to be of length 4, got %s." %
                             shape)

        datum_axes = list(axes)
        datum_axes.remove('b')
        if shape[datum_axes.index('s')] != 2:
            raise ValueError("Expected 's' axis to have size 2, got %d.\n"
                             "  axes:       %s\n"
                             "  shape:      %s" %
                             (shape[datum_axes.index('s')],
                              axes,
                              shape))
        self.shape = shape
        self.set_axes(axes)

        def make_conv2d_space(shape, axes):
            shape_axes = list(axes)
            shape_axes.remove('b')
            image_shape = tuple(shape[shape_axes.index(axis)]
                                for axis in (0, 1))
            conv2d_axes = list(axes)
            conv2d_axes.remove('s')
            return Conv2DSpace(shape=image_shape,
                               num_channels=shape[shape_axes.index('c')],
                               axes=conv2d_axes)

        conv2d_space = make_conv2d_space(shape, axes)
        self.topo_space = CompositeSpace((conv2d_space, conv2d_space))
        self.storage_space = VectorSpace(dim=numpy.prod(shape))

    def get_formatted_batch(self, batch, space):
        return self.storage_space.np_format_as(batch, space)

    def design_mat_to_topo_view(self, design_mat):
        """
        Called by DenseDesignMatrix.get_formatted_view(), get_batch_topo()
        """
        return self.storage_space.np_format_as(design_mat, self.topo_space)

    def design_mat_to_weights_view(self, design_mat):
        """
        Called by DenseDesignMatrix.get_weights_view()
        """
        return self.design_mat_to_topo_view(design_mat)

    def topo_view_to_design_mat(self, topo_batch):
        """
        Used by DenseDesignMatrix.set_topological_view(), .get_design_mat()
        """
        return self.topo_space.np_format_as(topo_batch, self.storage_space)

    def view_shape(self):
        return self.shape

    def weights_view_shape(self):
        return self.view_shape()

    def set_axes(self, axes):
        axes = tuple(axes)

        if len(axes) != 5:
            raise ValueError("Axes must have 5 elements; got %s" % str(axes))

        for required_axis in ('b', 's', 0, 1, 'c'):
            if required_axis not in axes:
                raise ValueError("Axes must contain 'b', 's', 0, 1, and 'c'. "
                                 "Got %s." % str(axes))

        if axes.index('b') != 0:
            raise ValueError("The 'b' axis must come first (axes = %s)." %
                             str(axes))

        def get_batchless_axes(axes):
            axes = list(axes)
            axes.remove('b')
            return tuple(axes)

        if hasattr(self, 'axes'):
            # Reorders the shape vector to match the new axis ordering.
            assert hasattr(self, 'shape')
            old_axes = get_batchless_axes(self.axes)
            new_axes = get_batchless_axes(axes)
            new_shape = tuple(self.shape[old_axes.index(a)] for a in new_axes)
            self.shape = new_shape

        self.axes = axes<|MERGE_RESOLUTION|>--- conflicted
+++ resolved
@@ -47,13 +47,10 @@
       elevation = SmallNORB.get_elevation_degrees(label[2])
     """
 
-<<<<<<< HEAD
-=======
     # Actual image shape may change, e.g. after being preprocessed by
     # datasets.preprocessing.Downsample
     original_image_shape = (96, 96)
 
->>>>>>> d5cbed3e
     _categories = ['animal',  # four-legged animal
                    'human',  # human figure
                    'airplane',
@@ -122,12 +119,9 @@
 
         # Casts to the GPU-supported float type, using theano._asarray(), a
         # safer alternative to numpy.asarray().
-<<<<<<< HEAD
-=======
         #
         # TODO: move the dtype-casting to the view_converter's output space,
         #       once dtypes-for-spaces is merged into master.
->>>>>>> d5cbed3e
         X = theano._asarray(X, theano.config.floatX)
 
         # Formats data as rows in a matrix, for DenseDesignMatrix
@@ -143,14 +137,14 @@
         axes = ('b', 's', 0, 1, 'c')
         view_converter = StereoViewConverter(datum_shape, axes)
 
+        # view_converter = dense_design_matrix.DefaultViewConverter((2, 96, 96))
+
         # TODO: let labels be accessible by key, like y.category, y.elevation,
         # etc.
         super(SmallNORB, self).__init__(X=X,
                                         y=y,
                                         view_converter=view_converter)
 
-<<<<<<< HEAD
-=======
     # def get_stereo_data_specs(self, topo, targets=True, flatten=True):
     #     """
     #     Returns a (space, sources) pair, where space is a CompositeSpace
@@ -209,7 +203,6 @@
 
 
 
->>>>>>> d5cbed3e
     @classmethod
     def load(cls, which_set, filetype):
         """
@@ -277,11 +270,7 @@
 
                 key_to_type = {0x1E3D4C51: ('float32', 4),
                                # what is a packed matrix?
-<<<<<<< HEAD
-                               # 0x1E3D4C52 : ('packed matrix', 0),
-=======
                                # 0x1E3D4C52: ('packed matrix', 0),
->>>>>>> d5cbed3e
                                0x1E3D4C53: ('float64', 8),
                                0x1E3D4C54: ('int32', 4),
                                0x1E3D4C55: ('uint8', 1),
@@ -313,10 +302,6 @@
 
                 return elem_type, elem_size, shape
 
-<<<<<<< HEAD
-=======
-
->>>>>>> d5cbed3e
             elem_type, elem_size, shape = readHeader(file_handle, debug)
             beginning = file_handle.tell()
 
