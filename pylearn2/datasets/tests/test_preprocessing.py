"""
Unit tests for ./preprocessing.py
"""

import numpy as np
<<<<<<< HEAD
import theano
=======

from theano import config
import theano

>>>>>>> 84c5e20c
from pylearn2.utils import as_floatX
from pylearn2.datasets import dense_design_matrix
from pylearn2.datasets.dense_design_matrix import DenseDesignMatrix
from pylearn2.datasets.preprocessing import (GlobalContrastNormalization,
                                             ExtractGridPatches,
                                             ReassembleGridPatches,
                                             LeCunLCN,
                                             RGB_YUV,
                                             ZCA)


class testGlobalContrastNormalization:
    """Tests for the GlobalContrastNormalization class """

    def test_zero_vector(self):
        """ Test that passing in the zero vector does not result in
            a divide by 0 """

        dataset = DenseDesignMatrix(X=as_floatX(np.zeros((1, 1))))

        #the settings of subtract_mean and use_norm are not relevant to
        #the test
        #std_bias = 0.0 is the only value for which there should be a risk
        #of failure occurring
        preprocessor = GlobalContrastNormalization(subtract_mean=True,
                                                   sqrt_bias=0.0,
                                                   use_std=True)

        dataset.apply_preprocessor(preprocessor)

        result = dataset.get_design_matrix()

        assert not np.any(np.isnan(result))
        assert not np.any(np.isinf(result))

    def test_unit_norm(self):
        """ Test that using std_bias = 0.0 and use_norm = True
            results in vectors having unit norm """

        tol = 1e-5

        num_examples = 5
        num_features = 10

        rng = np.random.RandomState([1, 2, 3])

        X = as_floatX(rng.randn(num_examples, num_features))

        dataset = DenseDesignMatrix(X=X)

        #the setting of subtract_mean is not relevant to the test
        #the test only applies when std_bias = 0.0 and use_std = False
        preprocessor = GlobalContrastNormalization(subtract_mean=False,
                                                   sqrt_bias=0.0,
                                                   use_std=False)

        dataset.apply_preprocessor(preprocessor)

        result = dataset.get_design_matrix()

        norms = np.sqrt(np.square(result).sum(axis=1))

        max_norm_error = np.abs(norms-1.).max()

        tol = 3e-5

        assert max_norm_error < tol


def test_extract_reassemble():
    """ Tests that ExtractGridPatches and ReassembleGridPatches are
    inverse of each other """

    rng = np.random.RandomState([1, 3, 7])

    topo = rng.randn(4, 3*5, 3*7, 2)

    dataset = DenseDesignMatrix(topo_view=topo)

    patch_shape = (3, 7)

    extractor = ExtractGridPatches(patch_shape, patch_shape)
    reassemblor = ReassembleGridPatches(patch_shape=patch_shape,
                                        orig_shape=topo.shape[1:3])

    dataset.apply_preprocessor(extractor)
    dataset.apply_preprocessor(reassemblor)

    new_topo = dataset.get_topological_view()

    assert new_topo.shape == topo.shape

    if not np.all(new_topo == topo):
        assert False


class testLeCunLCN:
    """
    Test LeCunLCN
    """

    def test_random_image(self):
        """
        Test on a random image if the per-processor loads and works without
        anyerror and doesn't result in any nan or inf values

        """

        rng = np.random.RandomState([1, 2, 3])
        X = as_floatX(rng.randn(5, 32*32*3))

        axes = ['b', 0, 1, 'c']
        view_converter = dense_design_matrix.DefaultViewConverter((32, 32, 3),
                                                                  axes)
        dataset = DenseDesignMatrix(X=X, view_converter=view_converter)
        dataset.axes = axes
        preprocessor = LeCunLCN(img_shape=[32, 32])
        dataset.apply_preprocessor(preprocessor)
        result = dataset.get_design_matrix()

        assert not np.any(np.isnan(result))
        assert not np.any(np.isinf(result))

    def test_zero_image(self):
        """
        Test on zero-value image if cause any division by zero
        """

        X = as_floatX(np.zeros((5, 32*32*3)))

        axes = ['b', 0, 1, 'c']
        view_converter = dense_design_matrix.DefaultViewConverter((32, 32, 3),
                                                                  axes)
        dataset = DenseDesignMatrix(X=X, view_converter=view_converter)
        dataset.axes = axes
        preprocessor = LeCunLCN(img_shape=[32, 32])
        dataset.apply_preprocessor(preprocessor)
        result = dataset.get_design_matrix()

        assert not np.any(np.isnan(result))
        assert not np.any(np.isinf(result))

    def test_channel(self):
        """
        Test if works fine withe different number of channel as argument
        """

        rng = np.random.RandomState([1, 2, 3])
        X = as_floatX(rng.randn(5, 32*32*3))

        axes = ['b', 0, 1, 'c']
        view_converter = dense_design_matrix.DefaultViewConverter((32, 32, 3),
                                                                  axes)
        dataset = DenseDesignMatrix(X=X, view_converter=view_converter)
        dataset.axes = axes
        preprocessor = LeCunLCN(img_shape=[32, 32], channels=[1, 2])
        dataset.apply_preprocessor(preprocessor)
        result = dataset.get_design_matrix()

        assert not np.any(np.isnan(result))
        assert not np.any(np.isinf(result))


def test_rgb_yuv():
    """
    Test on a random image if the per-processor loads and works without
    anyerror and doesn't result in any nan or inf values

    """

    rng = np.random.RandomState([1, 2, 3])
    X = as_floatX(rng.randn(5, 32*32*3))

    axes = ['b', 0, 1, 'c']
    view_converter = dense_design_matrix.DefaultViewConverter((32, 32, 3),
                                                              axes)
    dataset = DenseDesignMatrix(X=X, view_converter=view_converter)
    dataset.axes = axes
    preprocessor = RGB_YUV()
    dataset.apply_preprocessor(preprocessor)
    result = dataset.get_design_matrix()

    assert not np.any(np.isnan(result))
    assert not np.any(np.isinf(result))


def test_zca():
    """
    Confirm that ZCA.inv_P_ is the correct inverse of ZCA.P_.
    There's a lot else about the ZCA class that could be tested here.
    """

    rng = np.random.RandomState([1, 2, 3])
    X = as_floatX(rng.randn(15, 10))
    preprocessor = ZCA()
    preprocessor.fit(X)

    def is_identity(matrix):
        identity = np.identity(matrix.shape[0], theano.config.floatX)
        abs_difference = np.abs(identity - matrix)
        return (abs_difference < .0001).all()

    assert preprocessor.P_.shape == (X.shape[1], X.shape[1])
    assert not is_identity(preprocessor.P_)
<<<<<<< HEAD
    assert is_identity(np.dot(preprocessor.P_, preprocessor.inv_P_))
=======
    assert is_identity(np.dot(preprocessor.P_, preprocessor.inv_P_))

def test_zca_dtypes():
    """
    Confirm that ZCA.fit works regardless of dtype of data and config.floatX
    """

    orig_floatX = config.floatX

    try:
        for floatX in ['float32', 'float64']:
            for dtype in ['float32', 'float64']:
                rng = np.random.RandomState([1, 2, 3])
                X = rng.randn(15, 10).astype(dtype)
                preprocessor = ZCA()
                preprocessor.fit(X)
    finally:
        config.floatX = orig_floatX
>>>>>>> 84c5e20c
<|MERGE_RESOLUTION|>--- conflicted
+++ resolved
@@ -3,14 +3,10 @@
 """
 
 import numpy as np
-<<<<<<< HEAD
-import theano
-=======
 
 from theano import config
 import theano
 
->>>>>>> 84c5e20c
 from pylearn2.utils import as_floatX
 from pylearn2.datasets import dense_design_matrix
 from pylearn2.datasets.dense_design_matrix import DenseDesignMatrix
@@ -215,9 +211,6 @@
 
     assert preprocessor.P_.shape == (X.shape[1], X.shape[1])
     assert not is_identity(preprocessor.P_)
-<<<<<<< HEAD
-    assert is_identity(np.dot(preprocessor.P_, preprocessor.inv_P_))
-=======
     assert is_identity(np.dot(preprocessor.P_, preprocessor.inv_P_))
 
 def test_zca_dtypes():
@@ -235,5 +228,4 @@
                 preprocessor = ZCA()
                 preprocessor.fit(X)
     finally:
-        config.floatX = orig_floatX
->>>>>>> 84c5e20c
+        config.floatX = orig_floatX