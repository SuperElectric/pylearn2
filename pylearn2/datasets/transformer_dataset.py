__authors__ = "Ian Goodfellow"
__copyright__ = "Copyright 2010-2012, Universite de Montreal"
__credits__ = ["Ian Goodfellow"]
__license__ = "3-clause BSD"
__maintainer__ = "Ian Goodfellow"
__email__ = "goodfeli@iro"

from pylearn2.datasets.dataset import Dataset
from pylearn2.space import CompositeSpace
from pylearn2.utils.data_specs import is_flat_specs


class TransformerDataset(Dataset):
    """
        A dataset that applies a transformation on the fly
        as examples are requested.
    """
    def __init__(self, raw, transformer, cpu_only = False,
            space_preserving=False):
        """
            raw: a pylearn2 Dataset that provides raw data
            transformer: a pylearn2 Block to transform the data
        """
        self.__dict__.update(locals())
        del self.self

    def get_batch_design(self, batch_size, include_labels=False):
        raw = self.raw.get_batch_design(batch_size, include_labels)
        if include_labels:
            X, y = raw
        else:
            X = raw
        X = self.transformer.perform(X)
        if include_labels:
            return X, y
        return X

    def get_test_set(self):
        return TransformerDataset(raw=self.raw.get_test_set(),
                transformer=self.transformer,
                cpu_only=self.cpu_only,
                space_preserving=self.space_preserving)


    def get_batch_topo(self, batch_size):
        """
        If the transformer has changed the space, we don't have a good
        idea of how to do topology in the new space.
        If the transformer just changes the values in the original space,
        we can have the raw dataset provide the topology.
        """
        X = self.get_batch_design(batch_size)
        if self.space_preserving:
            return self.raw.get_topological_view(X)
        return X.reshape(X.shape[0],X.shape[1],1,1)

    def iterator(self, mode=None, batch_size=None, num_batches=None,
                 topo=None, targets=None, rng=None, data_specs=None,
                 return_tuple=False):

        # Build the right data_specs to query self.raw
        if data_specs is not None:
            assert is_flat_specs(data_specs)
            space, source = data_specs
            if not isinstance(source, tuple):
                source = (source,)
            if isinstance(space, CompositeSpace):
                space = tuple(space.components)
            else:
                space = (space,)

            # Put 'features' first, as this is what TransformerIterator
            # is expecting
            if 'features' not in source:
                # 'features is not needed, get things directly from
                # the original data
                raw_data_specs = data_specs
            else:
                feature_idx = source.index('features')
                raw_space = CompositeSpace(
                                (self.transformer.get_input_space(),)
                                + space[:feature_idx]
                                + space[feature_idx + 1:])
                raw_source = (('features',)
                              + source[:feature_idx]
                              + source[feature_idx + 1:])
                raw_data_specs = (raw_space, raw_source)
        else:
            raw_data_specs = None

        raw_iterator = self.raw.iterator(mode=mode, batch_size=batch_size,
                num_batches=num_batches, topo=topo, targets=targets, rng=rng,
                data_specs=raw_data_specs, return_tuple=return_tuple)

        final_iterator = TransformerIterator(raw_iterator, self,
                                             data_specs=data_specs)

        return final_iterator

    def has_targets(self):
        return self.raw.has_targets()

    def adjust_for_viewer(self, X):
        if self.space_preserving:
            return self.raw.adjust_for_viewer(X)
        return X

    def get_weights_view(self, *args, **kwargs):
        if self.space_preserving:
            return self.raw.get_weights_view(*args, **kwargs)
        raise NotImplementedError()

    def get_topological_view(self, *args, **kwargs):
        if self.space_preserving:
            return self.raw.get_weights_view(*args, **kwargs)
        raise NotImplementedError()

    def adjust_to_be_viewed_with(self, *args, **kwargs):
        return self.raw.adjust_to_be_viewed_with(*args, **kwargs)


class TransformerIterator(object):

    def __init__(self, raw_iterator, transformer_dataset, data_specs):
        self.raw_iterator = raw_iterator
        self.transformer_dataset = transformer_dataset
        self.stochastic = raw_iterator.stochastic
        self.uneven = raw_iterator.uneven
<<<<<<< HEAD
        self.data_specs = data_specs
=======
        self._targets = raw_iterator._targets
>>>>>>> 53b4cd45

    def __iter__(self):
        return self

    def next(self):
        raw_batch = self.raw_iterator.next()

        # Apply transformation on raw_batch, and format it
        # in the requested Space
        transformer = self.transformer_dataset.transformer
        rval_space = transformer.get_output_space()
        out_space = self.data_specs[0]
        if isinstance(out_space, CompositeSpace):
            out_space = out_space.components[0]

        def transform(X_batch):
            rval = transformer.perform(X_batch)
            if rval_space != out_space:
                rval = rval_space.np_format_as(rval, out_space)
            return rval

        if not isinstance(raw_batch, tuple):
            # Only one source, return_tuple is False
            rval = transform(raw_batch)
        else:
            # Apply the transformer only on the first element
            rval = (transform(raw_batch[0]),) + raw_batch[1:]

        return rval

    @property
    def num_examples(self):
        return self.raw_iterator.num_examples<|MERGE_RESOLUTION|>--- conflicted
+++ resolved
@@ -126,11 +126,8 @@
         self.transformer_dataset = transformer_dataset
         self.stochastic = raw_iterator.stochastic
         self.uneven = raw_iterator.uneven
-<<<<<<< HEAD
         self.data_specs = data_specs
-=======
         self._targets = raw_iterator._targets
->>>>>>> 53b4cd45
 
     def __iter__(self):
         return self
