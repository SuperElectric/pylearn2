"""
The functionality in this module is very similar to that in
pylearn2.linear.conv2d. The difference is that this module is
based on Alex Krizhevsky's cuda-convnet convolution, while
pylearn2.linear.conv2d is based on theano's 2D convolution.
This module therefore uses the axis format ('c', 0, 1, 'b')
as its native format, while the other uses ('b', 'c', 0, 1).
This module also requires the use of GPU, while the other
supports CPU.
"""
__authors__ = "Ian Goodfellow"
__copyright__ = "Copyright 2010-2012, Universite de Montreal"
__credits__ = ["Ian Goodfellow"]
__license__ = "3-clause BSD"
__maintainer__ = "LISA Lab"
__email__ = "pylearn-dev@googlegroups"

import functools
import logging
import numpy as np
import warnings

from theano.compat.python2x import OrderedDict
from theano.sandbox import cuda
import theano.tensor as T

if cuda.cuda_available:
    from theano.sandbox.cuda.basic_ops import gpu_contiguous
    from theano.sandbox.cuda import gpu_from_host
    from theano.sandbox.cuda import host_from_gpu

from pylearn2.linear.conv2d import default_seed, default_sparse_seed
from pylearn2.linear.linear_transform import LinearTransform
from pylearn2.sandbox.cuda_convnet import check_cuda
from pylearn2.sandbox.cuda_convnet.filter_acts import FilterActs
from pylearn2.sandbox.cuda_convnet.img_acts import ImageActs
from pylearn2.space import Conv2DSpace
from pylearn2.utils.call_check import checked_call
from pylearn2.utils import sharedX
from pylearn2.utils.rng import make_np_rng


logger = logging.getLogger(__name__)


class Conv2D(LinearTransform):
    """
    A pylearn2 linear operator based on 2D convolution,
    implemented using Alex Krizhevsky's cuda-convnet library.

    Parameters
    ----------
    filters : Theano shared variable
        4-tensor of shape (in channels, rows, cols, out channels)
    input_axes : WRITEME
    batch_size : WRITEME
    output_axes : WRITEME
    kernel_stride : WRITEME
    pad : WRITEME
    message : WRITEME
    partial_sum : WRITEME
    """

    def __init__(self, filters, input_axes=('c', 0, 1, 'b'),
                 batch_size=None, output_axes=('c', 0, 1, 'b'),
                 kernel_stride=(1, 1), pad=0, message='',
                 partial_sum=None, input_shape=None):
        if len(kernel_stride) != 2:
            raise ValueError("kernel_stride must have length 2")
        elif kernel_stride[0] != kernel_stride[1]:
            raise ValueError("only values of kernel_stride with both "
                             "elements equal are supported currently")
        if message != '':
            raise NotImplementedError()

        if batch_size is not None:
            raise NotImplementedError()

        self.input_axes = input_axes
        self.output_axes = output_axes

        # filters should be a GPU shared variable.
        # I guess you could GpuFromHost them every time,
        # but if you're using this class you probably care
        # about performance and want to be at least warned
        # that this is happening
        assert hasattr(filters, 'get_value')
        assert 'Cuda' in str(type(filters))
        self._filters = filters
        self.pad = pad
        self.partial_sum = partial_sum
        self.kernel_stride = kernel_stride

        if input_shape is not None:
            input_shape = T.as_tensor_variable(input_shape)

        self.input_shape = input_shape

    @functools.wraps(LinearTransform.get_params)
    def get_params(self):
        """
        .. todo::

            WRITEME
        """
        return [self._filters]

    @functools.wraps(LinearTransform.get_weights_topo)
    def get_weights_topo(self, borrow=False):
        """
        .. todo::

            WRITEME
        """
        inp, rows, cols, outp = range(4)
        raw = self._filters.get_value(borrow=borrow)
        return np.transpose(raw, (outp, rows, cols, inp))

    def lmul(self, x):
        """
        .. todo::

            WRITEME properly

        dot(x, A)
        aka, do convolution with input image x
        """

        check_cuda(str(type(self)) + ".lmul")

        cpu = 'Cuda' not in str(type(x))

        if cpu:
            x = gpu_from_host(x)

        # x must be formatted as channel, topo dim 0, topo dim 1, batch_index
        # for use with FilterActs
        assert x.ndim == 4
        x_axes = self.input_axes
        assert len(x_axes) == 4

        op_axes = ('c', 0, 1, 'b')

        if tuple(x_axes) != op_axes:
            x = x.dimshuffle(*[x_axes.index(axis) for axis in op_axes])
<<<<<<< HEAD
            # x = x.dimshuffle(*[x_axes.index(axis) for axis in x_axes])
=======
>>>>>>> 4b43cc6d

        x = gpu_contiguous(x)

        # Patch old pickle files.
        if not hasattr(self, 'kernel_stride'):
            self.kernel_stride = (1, 1)
        rval = FilterActs(self.pad, self.partial_sum, self.kernel_stride[0])(
            x,
            self._filters
        )

        # Format the output based on the output space
        rval_axes = self.output_axes
        assert len(rval_axes) == 4

        if cpu:
            rval = host_from_gpu(rval)

        if tuple(rval_axes) != op_axes:
            rval = rval.dimshuffle(*[op_axes.index(axis)
                                     for axis in rval_axes])

        return rval

    def lmul_T(self, x):
        """
        .. todo::

            WRITEME
        """

        check_cuda(str(type(self)) + ".lmul_T")

        assert x.dtype == self._filters.dtype

        op_axes = ('c', 0, 1, 'b')
        axes = self.output_axes
        if tuple(axes) != op_axes:
            x = x.dimshuffle(*[axes.index(ax) for ax in op_axes])

        x = gpu_contiguous(x)

        rval = ImageActs(pad=self.pad, partial_sum=self.partial_sum,
                         stride=self.kernel_stride[0])(x, self._filters,
                                 output_shape=self.input_shape)

        # Format the output based on the input space
        axes = self.input_axes
        assert len(axes) == 4

        if tuple(axes) != op_axes:
            rval = rval.dimshuffle(op_axes.index(axes[0]),
                                   op_axes.index(axes[1]),
                                   op_axes.index(axes[2]),
                                   op_axes.index(axes[3]))

        return rval

    def lmul_sq_T(self, x):
        """
        .. todo::

            WRITEME
        """
        raise NotImplementedError("This method is not yet modified since "
                                  "copy-pasting from pylearn2.linear.conv2d")
        """ Kind of a stupid hacky method used to support convolutional score
        matching. Ought to find a way to make _filters symbolic rather than
        shared.
        """
        assert x.dtype == self._filters.dtype

        op_axes = ('b', 'c', 0, 1)
        axes = self.output_axes
        if tuple(axes) != op_axes:
            x = x.dimshuffle(axes.index('b'), axes.index('c'),
                             axes.index(0), axes.index(1))

        # dot(x, sq(A).T)
        dummy_v = T.tensor4()
        sqfilt = T.square(self._filters)
        z_hs = 0.  # conv2d(dummy_v, sqfilt,
                   # image_shape=self._img_shape,
                   # filter_shape=self._filters_shape,
                   # kernel_stride=self._kernel_stride,
                   # pad = self.pad
                   # )
        rval, xdummy = z_hs.owner.op.grad((dummy_v, sqfilt), (x,))

        # Format the output based on the input space
        axes = self.input_space.axes
        assert len(axes) == 4

        if tuple(axes) != op_axes:
            rval = rval.dimshuffle(op_axes.index(axes[0]),
                                   op_axes.index(axes[1]),
                                   op_axes.index(axes[2]),
                                   op_axes.index(axes[3]))

        return rval

    def set_batch_size(self, batch_size):
        """
        .. todo::

            WRITEME
        """
        pass


def make_random_conv2D(irange, input_channels, input_axes, output_axes,
                       output_channels, kernel_shape, kernel_stride=(1, 1),
                       pad=0, message="", rng=None, partial_sum=None,
                       sparse_init=None, input_shape=None):
    """
    .. todo::

        WRITEME properly

    Creates a Conv2D with random kernels.
    Should be functionally equivalent to
    pylearn2.linear.conv2d.make_random_conv2D
    """

    rng = make_np_rng(rng, default_seed, which_method='uniform')

    W = sharedX(rng.uniform(-irange, irange,
                            (input_channels, kernel_shape[0],
                             kernel_shape[1], output_channels)))

    return Conv2D(filters=W, input_axes=input_axes, output_axes=output_axes,
                  kernel_stride=kernel_stride, pad=pad, message=message,
                  partial_sum=partial_sum, input_shape=input_shape)


def make_sparse_random_conv2D(num_nonzero, input_space, output_space,
                              kernel_shape, pad=0, kernel_stride=(1, 1),
                              border_mode='valid', message="", rng=None,
                              partial_sum=None):
    """
    .. todo::

        WRITEME properly

    Creates a Conv2D with random kernels, where the randomly initialized
    values are sparse
    """

    rng = make_np_rng(rng, default_sparse_seed,
                      which_method=['randn', 'randint'])

    W = np.zeros((input_space.num_channels, kernel_shape[0],
                  kernel_shape[1], output_space.num_channels))

    def random_coord():
        return [rng.randint(dim) for dim in W.shape[0:3]]

    for o in xrange(output_space.num_channels):
        for i in xrange(num_nonzero):
            ch, r, c = random_coord()
            while W[ch, r, c, o] != 0:
                ch, r, c = random_coord()
            W[ch, r, c, o] = rng.randn()

    W = sharedX(W)

    return Conv2D(filters=W, input_axes=input_space.axes,
                  output_axes=output_space.axes, kernel_stride=kernel_stride,
                  pad=pad, message=message, partial_sum=partial_sum)


def setup_detector_layer_c01b(layer, input_space, rng, irange="not specified"):
    """
    .. todo::

        WRITEME properly

    Takes steps to set up an object for use as being some kind of convolutional
    layer. This function sets up only the detector layer.

    Does the following:

    * raises a RuntimeError if cuda is not available
    * sets layer.input_space to input_space
    * sets up addition of dummy channels for compatibility with cuda-convnet:

      - layer.dummy_channels: # of dummy channels that need to be added
        (You might want to check this and raise an Exception if it's not 0)
      - layer.dummy_space: The Conv2DSpace representing the input with dummy
        channels added

    * sets layer.detector_space to the space for the detector layer
    * sets layer.transformer to be a Conv2D instance
    * sets layer.b to the right value

    Parameters
    ----------
    layer : object
        Any python object that allows the modifications described below and
        has the following attributes:

          * pad : int describing amount of zero padding to add
          * kernel_shape : 2-element tuple or list describing spatial shape of
            kernel
          * fix_kernel_shape : bool, if true, will shrink the kernel shape to
            make it feasible, as needed (useful for hyperparameter searchers)
          * detector_channels : The number of channels in the detector layer
          * init_bias : numeric constant added to a tensor of zeros to
            initialize the bias
          * tied_b : If true, biases are shared across all spatial locations
    input_space : WRITEME
        A Conv2DSpace to be used as input to the layer
    rng : WRITEME
        A numpy RandomState or equivalent
    """

    if irange != "not specified":
        raise AssertionError(
            "There was a bug in setup_detector_layer_c01b."
            "It uses layer.irange instead of the irange parameter to the "
            "function. The irange parameter is now disabled by this "
            "AssertionError, so that this error message can alert you that "
            "the bug affected your code and explain why the interface is "
            "changing. The irange parameter to the function and this "
            "error message may be removed after April 21, 2014."
        )

    # Use "self" to refer to layer from now on, so we can pretend we're
    # just running in the set_input_space method of the layer
    self = layer

    # Make sure cuda is available
    check_cuda(str(type(self)))

    # Validate input
    if not isinstance(input_space, Conv2DSpace):
        raise TypeError("The input to a convolutional layer should be a "
                        "Conv2DSpace, but layer " + self.layer_name + " got " +
                        str(type(self.input_space)))

    if not hasattr(self, 'detector_channels'):
        raise ValueError("layer argument must have a 'detector_channels' "
                         "attribute specifying how many channels to put in "
                         "the convolution kernel stack.")

    # Store the input space
    self.input_space = input_space

    # Make sure number of channels is supported by cuda-convnet
    # (multiple of 4 or <= 3)
    # If not supported, pad the input with dummy channels
    ch = self.input_space.num_channels
    rem = ch % 4
    if ch > 3 and rem != 0:
        self.dummy_channels = 4 - rem
    else:
        self.dummy_channels = 0
    self.dummy_space = Conv2DSpace(
        shape=input_space.shape,
        channels=input_space.num_channels + self.dummy_channels,
        axes=('c', 0, 1, 'b')
    )

    if hasattr(self, 'kernel_stride'):
        kernel_stride = self.kernel_stride
    else:
        kernel_stride = [1, 1]

    output_shape = \
        [int(np.ceil((i_sh + 2. * self.pad - k_sh) / float(k_st))) + 1
         for i_sh, k_sh, k_st in zip(self.input_space.shape,
                                     self.kernel_shape, kernel_stride)]

    def handle_kernel_shape(idx):
        if self.kernel_shape[idx] < 1:
            raise ValueError("kernel must have strictly positive size on all "
                             "axes but has shape: " + str(self.kernel_shape))
        if output_shape[idx] <= 0:
            if self.fix_kernel_shape:
                self.kernel_shape[idx] = \
                    self.input_space.shape[idx] + 2 * self.pad
                assert self.kernel_shape[idx] != 0
                output_shape[idx] = 1
                warnings.warn("Had to change the kernel shape to make "
                              "network feasible")
            else:
                raise ValueError("kernel too big for input "
                                 "(even with zero padding)")

    map(handle_kernel_shape, [0, 1])

    if self.detector_channels < 16:
        raise ValueError("Cuda-convnet requires the detector layer to have "
                         "at least 16 channels.")

    self.detector_space = Conv2DSpace(shape=output_shape,
                                      num_channels=self.detector_channels,
                                      axes=('c', 0, 1, 'b'))

    if hasattr(self, 'partial_sum'):
        partial_sum = self.partial_sum
    else:
        partial_sum = 1

    if hasattr(self, 'sparse_init') and self.sparse_init is not None:
        self.transformer = \
            checked_call(make_sparse_random_conv2D,
                         OrderedDict([('num_nonzero', self.sparse_init),
                                      ('input_space', self.input_space),
                                      ('output_space', self.detector_space),
                                      ('kernel_shape', self.kernel_shape),
                                      ('pad', self.pad),
                                      ('partial_sum', partial_sum),
                                      ('kernel_stride', kernel_stride),
                                      ('rng', rng)]))
    else:
        self.transformer = make_random_conv2D(
            irange=self.irange,
            input_axes=self.input_space.axes,
            output_axes=self.detector_space.axes,
            input_channels=self.dummy_space.num_channels,
            output_channels=self.detector_space.num_channels,
            kernel_shape=self.kernel_shape,
            pad=self.pad,
            partial_sum=partial_sum,
            kernel_stride=kernel_stride,
            rng=rng
        )

    W, = self.transformer.get_params()
    W.name = self.layer_name + '_W'

    if self.tied_b:
        self.b = sharedX(np.zeros(self.detector_space.num_channels) +
                         self.init_bias)
    else:
        self.b = sharedX(self.detector_space.get_origin() + self.init_bias)
    self.b.name = self.layer_name + '_b'

    logger.info('Input shape: {0}'.format(self.input_space.shape))
    logger.info('Detector space: {0}'.format(self.detector_space.shape))<|MERGE_RESOLUTION|>--- conflicted
+++ resolved
@@ -143,10 +143,6 @@
 
         if tuple(x_axes) != op_axes:
             x = x.dimshuffle(*[x_axes.index(axis) for axis in op_axes])
-<<<<<<< HEAD
-            # x = x.dimshuffle(*[x_axes.index(axis) for axis in x_axes])
-=======
->>>>>>> 4b43cc6d
 
         x = gpu_contiguous(x)
 
