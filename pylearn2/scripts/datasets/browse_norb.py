#!/usr/bin/env python

"""
A browser for the NORB and small NORB datasets. Navigate the images by
choosing the values for the label vector. Note that for the 'big' NORB
dataset, you can only set the first 5 label dimensions. You can then cycle
through the 3-12 images that fit those labels.
"""

import sys
import os
import argparse
import numpy
<<<<<<< HEAD
import matplotlib
from matplotlib import pyplot
=======
import warnings

try:
    from matplotlib import pyplot
except ImportError, import_error:
    warnings.warn("Can't use this script without matplotlib.")
    pyplot = None

>>>>>>> 4b43cc6d
from pylearn2.datasets.new_norb import NORB
from pylearn2.utils import safe_zip, serial


def _parse_args():
    parser = argparse.ArgumentParser(
        description="Browser for NORB dataset.")

    parser.add_argument('--which_norb',
                        type=str,
                        required=False,
                        choices=('big', 'small'),
                        help="'Selects the (big) NORB, or the Small NORB.")

    parser.add_argument('--which_set',
                        type=str,
                        required=False,
                        choices=('train', 'test', 'both'),
                        help="'train', or 'test'")

    parser.add_argument('--pkl',
                        type=str,
                        required=False,
                        help=".pkl file of NORB dataset")

    parser.add_argument('--stereo_viewer',
                        action='store_true',
                        help="Swaps left and right stereo images, so you "
                        "can see them in 3D by crossing your eyes.")

    parser.add_argument('--no_norm',
                        action='store_true',
                        help="Don't normalize pixel values")

    result = parser.parse_args()

    if (result.pkl is not None) == (result.which_norb is not None or
                                    result.which_set is not None):
        print("Must supply either --pkl, or both --which_norb and "
              "--which_set.")
        sys.exit(1)

    if (result.which_norb is None) != (result.which_set is None):
        print("When not supplying --pkl, you must supply both "
              "--which_norb and --which_set.")
        sys.exit(1)

    if result.pkl is not None:
        if not result.pkl.endswith('.pkl'):
            print("--pkl must be a filename that ends in .pkl")
            sys.exit(1)

        if not os.path.isfile(result.pkl):
            print("couldn't find --pkl file '%s'" % result.pkl)
            sys.exit(1)

    return result


def _make_grid_to_short_label(dataset):
    """
    Returns an array x such that x[a][b] gives label index a's b'th unique
    value. In other words, it maps label grid indices a, b to the
    corresponding label value.
    """
    unique_values = [sorted(list(frozenset(column)))
                     for column
                     in dataset.y[:, :5].transpose()]

    # If dataset contains blank images, removes the '-1' labels
    # corresponding to blank images, since they aren't contained in the
    # label grid.
    category_index = dataset.label_name_to_index['category']
    unique_categories = unique_values[category_index]
    category_to_name = dataset.label_to_value_funcs[category_index]
    if any(category_to_name(category) == 'blank'
           for category in unique_categories):
        for d in range(1, len(unique_values)):
            assert unique_values[d][0] == -1, ("unique_values: %s" %
                                               str(unique_values))
            unique_values[d] = unique_values[d][1:]

    return unique_values


def _get_blank_label(dataset):
    """
    Returns the label vector associated with blank images.

    If dataset is a Small NORB (i.e. it has no blank images), this returns
    None.
    """

    category_index = dataset.label_name_to_index['category']
    category_to_name = dataset.label_to_value_funcs[category_index]
    blank_label = 5

    try:
        blank_name = category_to_name(blank_label)
    except ValueError:
        # Returns None if there is no 'blank' category (e.g. if we're using
        # the small NORB dataset.
        return None

    assert blank_name == 'blank'

    blank_rowmask = dataset.y[:, category_index] == blank_label
    blank_labels = dataset.y[blank_rowmask, :]

    if not blank_rowmask.any():
        return None

    if not numpy.all(blank_labels[0, :] == blank_labels[1:, :]):
        raise ValueError("Expected all labels of category 'blank' to have "
                         "the same value, but they differed.")

    return blank_labels[0, :].copy()


def _make_label_to_row_indices(labels):
    """
    Returns a map from short labels (the first 5 elements of the label
    vector) to the list of row indices of rows in the dense design matrix
    with that label.

    For Small NORB, all unique short labels have exactly one row index.

    For big NORB, a short label can have 0-N row indices.
    """
    result = {}

    for row_index, label in enumerate(labels):

        short_label = tuple(label[:5])
        if result.get(short_label, None) is None:
            result[short_label] = []

        result[short_label].append(row_index)

    return result


def main():
    """Top-level function."""

    args = _parse_args()

    if args.pkl is not None:
        dataset = serial.load(args.pkl)
    else:
        dataset = NORB(args.which_norb, args.which_set)

    # Indexes into the first 5 labels, which live on a 5-D grid.
    grid_indices = [0, ] * 5

    grid_to_short_label = _make_grid_to_short_label(dataset)

    # Maps 5-D label vector to a list of row indices for dataset.X, dataset.y
    # that have those labels.
    label_to_row_indices = _make_label_to_row_indices(dataset.y)

    # Indexes into the row index lists returned by label_to_row_indices.
    object_image_index = [0, ]
    blank_image_index = [0, ]
    blank_label = _get_blank_label(dataset)

    # Index into grid_indices currently being edited
    grid_dimension = [0, ]

    dataset_is_stereo = 's' in dataset.view_converter.axes
    figure, all_axes = pyplot.subplots(1,
                                       3 if dataset_is_stereo else 2,
                                       squeeze=True,
                                       figsize=(10, 3.5))

    set_name = (os.path.split(args.pkl)[1] if args.which_set is None
                else "%sing set" % args.which_set)
    figure.canvas.set_window_title("NORB dataset (%s)" % set_name)

    label_text = figure.suptitle('Up/down arrows choose label, '
                                 'left/right arrows change it',
                                 x=0.1,
                                 horizontalalignment="left")

    # Hides axes' tick marks
    for axes in all_axes:
        axes.get_xaxis().set_visible(False)
        axes.get_yaxis().set_visible(False)

    text_axes, image_axes = (all_axes[0], all_axes[1:])
    image_captions = (('left', 'right') if dataset_is_stereo
                      else ('mono image', ))

    if args.stereo_viewer:
        image_captions = tuple(reversed(image_captions))

    for image_ax, caption in safe_zip(image_axes, image_captions):
        image_ax.set_title(caption)

    text_axes.set_frame_on(False)  # Hides background of text_axes

    def is_blank(grid_indices):
        assert len(grid_indices) == 5
        assert all(x >= 0 for x in grid_indices)

        ci = dataset.label_name_to_index['category']  # category index
        category = grid_to_short_label[ci][grid_indices[ci]]
        category_name = dataset.label_to_value_funcs[ci](category)
        return category_name == 'blank'

    def get_short_label(grid_indices):
        """
        Returns the first 5 elements of the label vector pointed to by
        grid_indices. We use the first 5, since they're the labels used by
        both the 'big' and Small NORB datasets.
        """

        # Need to special-case the 'blank' category, since it lies outside of
        # the grid.
        if is_blank(grid_indices):   # won't happen with SmallNORB
            return tuple(blank_label[:5])
        else:
            return tuple(grid_to_short_label[i][g]
                         for i, g in enumerate(grid_indices))

    def get_row_indices(grid_indices):
        short_label = get_short_label(grid_indices)
        return label_to_row_indices.get(short_label, None)

    axes_to_pixels = {}

    def redraw(redraw_text, redraw_images):
        row_indices = get_row_indices(grid_indices)

        if row_indices is None:
            row_index = None
            image_index = 0
            num_images = 0
        else:
            image_index = (blank_image_index
                           if is_blank(grid_indices)
                           else object_image_index)[0]
            row_index = row_indices[image_index]
            num_images = len(row_indices)

        def draw_text():
            if row_indices is None:
                padding_length = dataset.y.shape[1] - len(grid_indices)
                current_label = (tuple(get_short_label(grid_indices)) +
                                 (0, ) * padding_length)
            else:
                current_label = dataset.y[row_index, :]

            label_names = dataset.label_index_to_name

            label_values = [label_to_value(label) for label_to_value, label
                            in safe_zip(dataset.label_to_value_funcs,
                                        current_label)]

            lines = ['%s: %s' % (t, v)
                     for t, v
                     in safe_zip(label_names, label_values)]

            if dataset.y.shape[1] > 5:
                # Inserts image number & blank line between editable and
                # fixed labels.
                lines = (lines[:5] +
                         ['No such image' if num_images == 0
                          else 'image: %d of %d' % (image_index + 1,
                                                    num_images),
                          '\n'] +
                         lines[5:])

            # prepends the current index's line with an arrow.
            lines[grid_dimension[0]] = '==> ' + lines[grid_dimension[0]]

            text_axes.clear()

            # "transAxes": 0, 0 = bottom-left, 1, 1 at upper-right.
            text_axes.text(0, 0.5,  # coords
                           '\n'.join(lines),
                           verticalalignment='center',
                           transform=text_axes.transAxes)

        def draw_images():
            if row_indices is None:
                for axis in image_axes:
                    axis.clear()
            else:
                data_row = dataset.X[row_index:row_index + 1, :]

                axes_names = dataset.view_converter.axes
                assert len(axes_names) in (4, 5)
                assert axes_names[0] == 'b'
                assert axes_names[-3] == 0
                assert axes_names[-2] == 1
                assert axes_names[-1] == 'c'

                def draw_image(image, axes):
                    assert len(image.shape) == 2
                    norm = matplotlib.colors.NoNorm() if args.no_norm else None
                    axes_to_pixels[axes] = image
                    axes.imshow(image, norm=norm, cmap='gray')

                if 's' in axes_names:
                    image_pair = \
                        dataset.get_topological_view(mat=data_row,
                                                     single_tensor=True)
                    # Shaves off the singleton dimensions
                    # (batch # and channel #), leaving just 's', 0, and 1.
                    image_pair = tuple(image_pair[0, :, :, :, 0])

                    if args.stereo_viewer:
                        image_pair = tuple(reversed(image_pair))

                    for axis, image in safe_zip(image_axes, image_pair):
                        draw_image(image, axis)
                else:
                    image = dataset.get_topological_view(mat=data_row)
                    image = image[0, :, :, 0]
                    draw_image(image, image_axes[0])

        if redraw_text:
            draw_text()

        if redraw_images:
            draw_images()

        figure.canvas.draw()

    default_status_text = ("mouseover image%s for pixel values" %
                           ("" if len(image_axes) == 1 else "s"))
    status_text = figure.text(0.5, 0.1, default_status_text)

    def on_mouse_motion(event):
        original_text = status_text.get_text()

        if event.inaxes not in image_axes:
            status_text.set_text(default_status_text)
        else:
            pixels = axes_to_pixels[event.inaxes]
            row = int(event.ydata + .5)
            col = int(event.xdata + .5)
            status_text.set_text("Pixel value: %g" % pixels[row, col])

        if status_text.get_text != original_text:
            figure.canvas.draw()

    def on_key_press(event):

        def add_mod(arg, step, size):
            return (arg + size + step) % size

        def incr_index_type(step):
            num_dimensions = len(grid_indices)
            if dataset.y.shape[1] > 5:
                # If dataset is big NORB, add one for the image index
                num_dimensions += 1

            grid_dimension[0] = add_mod(grid_dimension[0],
                                        step,
                                        num_dimensions)

        def incr_index(step):
            assert step in (0, -1, 1), ("Step was %d" % step)

            image_index = (blank_image_index
                           if is_blank(grid_indices)
                           else object_image_index)

            if grid_dimension[0] == 5:  # i.e. the image index
                row_indices = get_row_indices(grid_indices)
                if row_indices is None:
                    image_index[0] = 0
                else:
                    # increment the image index
                    image_index[0] = add_mod(image_index[0],
                                             step,
                                             len(row_indices))
            else:
                # increment one of the grid indices
                gd = grid_dimension[0]
                grid_indices[gd] = add_mod(grid_indices[gd],
                                           step,
                                           len(grid_to_short_label[gd]))

                row_indices = get_row_indices(grid_indices)
                if row_indices is None:
                    image_index[0] = 0
                else:
                    # some grid indices have 2 images instead of 3.
                    image_index[0] = min(image_index[0], len(row_indices))

        # Disables left/right key if we're currently showing a blank,
        # and the current index type is neither 'category' (0) nor
        # 'image number' (5)
        disable_left_right = (is_blank(grid_indices) and
                              not (grid_dimension[0] in (0, 5)))

        if event.key == 'up':
            incr_index_type(-1)
            redraw(True, False)
        elif event.key == 'down':
            incr_index_type(1)
            redraw(True, False)
        elif event.key == 'q':
            sys.exit(0)
        elif not disable_left_right:
            if event.key == 'left':
                incr_index(-1)
                redraw(True, True)
            elif event.key == 'right':
                incr_index(1)
                redraw(True, True)

    figure.canvas.mpl_connect('key_press_event', on_key_press)
    figure.canvas.mpl_connect('motion_notify_event', on_mouse_motion)
    redraw(True, True)

    pyplot.show()


if __name__ == '__main__':
    main()<|MERGE_RESOLUTION|>--- conflicted
+++ resolved
@@ -11,10 +11,6 @@
 import os
 import argparse
 import numpy
-<<<<<<< HEAD
-import matplotlib
-from matplotlib import pyplot
-=======
 import warnings
 
 try:
@@ -23,7 +19,6 @@
     warnings.warn("Can't use this script without matplotlib.")
     pyplot = None
 
->>>>>>> 4b43cc6d
 from pylearn2.datasets.new_norb import NORB
 from pylearn2.utils import safe_zip, serial
 
