--- conflicted
+++ resolved
@@ -94,46 +94,6 @@
         check_output(result.output)
         return result
 
-<<<<<<< HEAD
-    def load_small_norb_instance_dataset(dataset_path):
-        """
-        Loads a NORB instance dataset and its preprocessor.
-
-        returns: dataset, original_labels
-          dataset: ZCA_Dataset
-            The labels are the original NORB label vectors.
-            Use SmallNORB_Labels_to_object_ids() to convert to object IDs.
-        """
-
-        def get_preprocessor_path(dataset_path):
-            base_path, extension = os.path.splitext(dataset_path)
-            assert extension == '.pkl'
-            assert any(base_path.endswith(x) for x in ('train', 'test'))
-
-            if base_path.endswith('train'):
-                base_path = base_path[:-5]
-            elif base_path.endswith('test'):
-                base_path = base_path[:-4]
-
-            return base_path + 'preprocessor.pkl'
-
-        dataset = serial.load(dataset_path)
-        print "dataset.y.shape = ", dataset.y.shape
-        preprocessor = serial.load(get_preprocessor_path(dataset_path))
-
-        return ZCA_Dataset(preprocessed_dataset=dataset,
-                           preprocessor=preprocessor,
-                           axes=['c', 0, 1, 'b'])
-        # return yaml_parse.load(
-        #     """!obj:pylearn2.datasets.zca_dataset.ZCA_Dataset {
-        #     preprocessed_dataset: !pkl: "%s",
-        #     preprocessor: !pkl: "%s",
-        #     convert_to_one_hot: False,
-        #     axes: ['c', 0, 1, 'b']
-        #     }""" % (dataset_path, get_preprocessor_path(dataset_path)))
-
-=======
->>>>>>> 572014d3
     def get_model_function(model, batch_size):
         """
         Returns an evaluatable function that numerically performs a model's
@@ -187,12 +147,6 @@
         print "Processed %.01f %% of %d images, fps = %g" % \
               (percent, test_set.y.shape[0], fps)
 
-    # duration = time.time() - start_time
-    # print "With batch size %d, processed %d images in %g seconds (%g fps)" % \
-    #       (batch_size,
-    #        test_set.y.shape[0],
-    #        duration,
-    #        duration / test_set.y.shape[0])
 
     numpy.savez(args.output,
                 softmaxes=all_computed_ids,
