--- conflicted
+++ resolved
@@ -7,11 +7,7 @@
 """
 
 from __future__ import print_function
-<<<<<<< HEAD
 import sys, argparse, os, shutil, time
-=======
-import sys, argparse, os, shutil, time, pdb
->>>>>>> eff1e385
 import numpy, matplotlib, cv2, theano
 from matplotlib import pyplot
 from pylearn2.utils import serial, safe_zip
@@ -116,8 +112,6 @@
 
 class ClassifierDisplay(object):
 
-<<<<<<< HEAD
-=======
     def _load_model_function(self, model_path):
         model = serial.load(model_path)
 
@@ -139,7 +133,6 @@
         #          ('features', 'targets'))
 
 
->>>>>>> eff1e385
     def __init__(self, model_path, preprocessor, object_scale):
 
         # # debug stuff
@@ -159,33 +152,6 @@
 
         self.model_function, input_space = self._load_model_function(model_path)
 
-<<<<<<< HEAD
-            input_space = model.get_input_space()
-            floatX = theano.config.floatX
-            input_symbol = input_space.make_theano_batch(name='features',
-                                                         dtype=floatX,
-                                                         batch_size=1)
-            output_symbol = model.fprop(input_symbol)
-            return theano.function([input_symbol, ], output_symbol), input_space
-
-            # specs = (model.input_space, 'features')
-            # specs = (CompositeSpace((model.input_space,
-            #                          VectorSpace(dim=test_set.y.shape[1]))),
-            #          ('features', 'targets'))
-
-        self.model_function, input_space = load_model_function(model_path)
-
-        def get_preprocessor(preprocessor, image_shape=None):
-            if preprocessor.endswith('.pkl'):
-                return serial.load(preprocessor)
-            elif preprocessor.startswith('lcn7'):
-                assert image_shape is not None
-                return LeCunLCN(img_shape=image_shape, kernel_size=7)
-            else:
-                raise ValueError('unrecognized value "%s" for --preprocessor' %
-                                 preprocessor)
-
-=======
         def get_preprocessor(preprocessor, image_shape=None):
             if preprocessor.endswith('.pkl'):
                 return serial.load(preprocessor)
@@ -199,7 +165,6 @@
 
         # scaled_image_shape = (numpy.asarray(input_space.shape, dtype=int) //
         #                       object_scale)
->>>>>>> eff1e385
         self.preprocessor = get_preprocessor(preprocessor, input_space.shape)
 
         def get_example_images():
@@ -232,9 +197,7 @@
 
         self.margin = 10  # space between images in self.status_pixels
 
-        # self.norb_image_shape = input_space.shape
-        # assert len(self.norb_image_shape) == 2
-        # TODO: replace this by reading the input space from the model
+        # TODO: replace this by reading the input space from the model.
         self.norb_image_shape = numpy.asarray((96, 96)
                                               if model_path.find('small')
                                               else (106, 106))
@@ -350,41 +313,7 @@
                       2)  # thickness
 
         model_input = cv2.resize(gray_object, tuple(self.norb_image_shape))
-<<<<<<< HEAD
-
-        def preprocess(model_input):
-            image_shape = model_input.shape
-
-            assert str(model_input.dtype) == 'uint8'
-
-            # flatten into a design matrix
-            model_input = numpy.asarray(model_input.reshape(1, -1),
-                                        dtype=theano.config.floatX)
-            model_input /= 255.0
-
-            # if isinstance(self.preprocessor, ZCA):
-            # TODO: in create_instance_dataset.py, use the GCN preprocessor
-            # class rather than the GCN funtion as below, and save it along
-            # with the ZCA preprocessor. This will require you to add an
-            # in-place option to the GCN preprocesssor class.
-            global_contrast_normalize(model_input, scale=55.0, in_place=True)
-
-            if self.model_input_dataset is None:
-                view_converter = DefaultViewConverter(image_shape + (1,),
-                                                      axes=('b', 0, 1, 'c'))
-                self.model_input_dataset = \
-                    DenseDesignMatrix(X=model_input,
-                                      view_converter=view_converter)
-            else:
-                self.model_input_dataset.X = model_input
-
-            self.preprocessor.apply(self.model_input_dataset, can_fit=False)
-            return self.model_input_dataset.X.reshape(image_shape)
-
-        model_input = preprocess(model_input)
-=======
         model_input = self._preprocess(model_input)
->>>>>>> eff1e385
         model_input = model_input[numpy.newaxis, :, :, numpy.newaxis]
         assert model_input.shape == (1, 96, 96, 1), str(model_input)
 
@@ -394,14 +323,11 @@
         # TODO: display their examples, probabilities
         num_candidates = len(self.candidate_pixels_list)
         sorted_ids = numpy.argsort(softmax_vector)[-1:-(num_candidates + 1):-1]
-        # message = "Category/probability: "
         for (sorted_id,
              candidate_pixels,
              probability_pixels) in safe_zip(sorted_ids,
                                              self.candidate_pixels_list,
                                              self.probability_pixels_list):
-            # category = new_norb.get_category_value(sorted_id / 10)
-            # instance = sorted_id % 10
             probability = softmax_vector[sorted_id]
 
             example_image = self.example_images[sorted_id]
@@ -670,11 +596,8 @@
     if args.matplotlib:
         displays.append(MatplotlibDisplay())
 
-<<<<<<< HEAD
-=======
     keep_going = True
 
->>>>>>> eff1e385
     while keep_going:
         # Capture frame-by-frame
         keep_going, video_frame = cap.read()
