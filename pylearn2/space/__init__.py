--- conflicted
+++ resolved
@@ -84,13 +84,9 @@
 def is_symbolic_batch(batch):
     """
     Returns True if batch is a symbolic variable.
-<<<<<<< HEAD
 
     Note that a batch may be both a symbolic and numeric variable (e.g. () for
     empty CompositeSpaces, None for NullSpaces).
-=======
-    Note that an empty tuple is both a valid symbolic batch and numeric batch.
->>>>>>> d6b753a4
     """
 
     return _is_batch_all(batch, lambda x : isinstance(x, theano.gof.Variable))
@@ -99,13 +95,9 @@
 def is_numeric_batch(batch):
     """
     Returns True if batch is a numeric variable.
-<<<<<<< HEAD
 
     Note that a batch may be both a symbolic and numeric variable (e.g. () for
     empty CompositeSpaces, None for NullSpaces).
-=======
-    Note that an empty tuple is both a valid symbolic batch and numeric batch.
->>>>>>> d6b753a4
     """
     def is_numeric(batch):
         return isinstance(batch, np.ndarray) or scipy.sparse.issparse(batch)
@@ -196,15 +188,9 @@
     Space and its subclasses are used to transform a data batch's geometry
     (e.g. vectors <--> matrices) and optionally, its dtype (e.g. float <-->
     int).
-<<<<<<< HEAD
 
     Batches may be one of the following types:
 
-=======
-
-    Batches may be one of the following types:
-
->>>>>>> d6b753a4
       numpy.ndarray
       scipy.sparse.csr_matrix
       theano.gof.Variable
@@ -439,14 +425,7 @@
                              str(space) + "because its total dimension is " +
                              str(other_dimension))
 
-<<<<<<< HEAD
-        if self == space:
-            rval = batch
-        else:
-            rval = self._format_as_impl(is_numeric, batch, space)
-=======
         return self._format_as_impl(is_numeric, batch, space)
->>>>>>> d6b753a4
 
         # Returns the batch untouched if no conversion is necessary.
         #
@@ -630,7 +609,6 @@
         if not is_numeric_batch(batch):
             raise TypeError('Expected batch to be a numeric variable, but '
                             'instead it was of type "%s"' % type(batch))
-<<<<<<< HEAD
 
     @staticmethod
     def _check_is_symbolic(batch):
@@ -699,76 +677,6 @@
     def dtype(self):
         return self._dtype
 
-=======
-
-    @staticmethod
-    def _check_is_symbolic(batch):
-        if not is_symbolic_batch(batch):
-            raise TypeError('Expected batch to be a symbolic variable, but '
-                            'instead it was of type "%s"' % type(batch))
-
-    def _clean_dtype_arg(self, dtype):
-        """
-        Checks dtype string for validity, and returns it if it is.
-
-        If dtype is 'floatX', returns the theano.config.floatX dtype (this will
-        either be 'float32' or 'float64'.
-        """
-
-        if dtype == 'floatX':
-            return theano.config.floatX
-
-        if dtype is None or \
-           dtype in tuple(x.dtype for x in theano.scalar.all_types):
-            return dtype
-
-        raise TypeError('Unrecognized value "%s" (type %s) for dtype arg' %
-                        (dtype, type(dtype)))
-
-
-class SimplyTypedSpace(Space):
-    """
-    A space that uses a numpy/theano dtype string for its .dtype property.
-    """
-
-    def __init__(self, dtype='floatX', **kwargs):
-        super(SimplyTypedSpace, self).__init__(**kwargs)
-        self._dtype = super(SimplyTypedSpace, self)._clean_dtype_arg(dtype)
-
-    def _clean_dtype_arg(self, dtype):
-        """
-        if dtype is None, checks that self.dtype is not None.
-        Otherwise, same as superclass' implementation.
-        """
-
-        if dtype is None:
-            if self.dtype is None:
-                raise TypeError("self.dtype is None, so you must provide a "
-                                "non-None dtype argument to this method.")
-            return self.dtype
-
-        return super(SimplyTypedSpace, self)._clean_dtype_arg(dtype)
-
-    def _validate_impl(self, is_numeric, batch):
-        if isinstance(batch, tuple):
-            raise TypeError("This space only supports simple dtypes, but "
-                            "received a composite batch.")
-
-        def is_complex(dtype):
-            return str(dtype).startswith('complex')
-
-        if self.dtype is not None and \
-           is_complex(batch.dtype) and \
-           not is_complex(self.dtype):
-            raise TypeError("This space has a non-complex dtype (%s), and "
-                            "thus cannot support complex batches of type %s."
-                            % (self.dtype, batch.dtype))
-
-    @property
-    def dtype(self):
-        return self._dtype
-
->>>>>>> d6b753a4
     @dtype.setter
     def dtype(self, new_dtype):
         self._dtype = super(SimplyTypedSpace, self)._clean_dtype_arg(new_dtype)
